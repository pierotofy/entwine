/******************************************************************************
* Copyright (c) 2016, Connor Manning (connor@hobu.co)
*
* Entwine -- Point cloud indexing
*
* Entwine is available under the terms of the LGPL2 license. See COPYING
* for specific license text and more information.
*
******************************************************************************/

#include <memory>
#include <string>
#include <vector>

namespace arbiter { class Arbiter; }
namespace Json { class Value; }

namespace entwine
{

class Builder;
class OuterScope;

class Merger
{
public:
    Merger(
            std::string path,
            std::size_t threads,
            std::shared_ptr<arbiter::Arbiter> arbiter = nullptr);
    ~Merger();

    void go();

private:
    void unsplit(Builder& builder);

<<<<<<< HEAD
    std::unique_ptr<Builder> unsplitOne(std::unique_ptr<Builder> builder) const;

    std::vector<std::unique_ptr<Builder>> m_builders;
    std::string m_path;
    std::size_t m_threads;
    std::shared_ptr<arbiter::Arbiter> m_arbiter;
=======
    std::unique_ptr<Builder> m_builder;
    std::size_t m_numSubsets;
    std::string m_path;
    std::unique_ptr<OuterScope> m_outerScope;
>>>>>>> 1f6fdd64
};

} // namespace entwine
<|MERGE_RESOLUTION|>--- conflicted
+++ resolved
@@ -35,19 +35,11 @@
 private:
     void unsplit(Builder& builder);
 
-<<<<<<< HEAD
-    std::unique_ptr<Builder> unsplitOne(std::unique_ptr<Builder> builder) const;
-
-    std::vector<std::unique_ptr<Builder>> m_builders;
+    std::unique_ptr<Builder> m_builder;
     std::string m_path;
+    std::size_t m_numSubsets;
     std::size_t m_threads;
-    std::shared_ptr<arbiter::Arbiter> m_arbiter;
-=======
-    std::unique_ptr<Builder> m_builder;
-    std::size_t m_numSubsets;
-    std::string m_path;
     std::unique_ptr<OuterScope> m_outerScope;
->>>>>>> 1f6fdd64
 };
 
 } // namespace entwine
