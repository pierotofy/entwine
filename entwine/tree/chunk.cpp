/******************************************************************************
* Copyright (c) 2016, Connor Manning (connor@hobu.co)
*
* Entwine -- Point cloud indexing
*
* Entwine is available under the terms of the LGPL2 license. See COPYING
* for specific license text and more information.
*
******************************************************************************/

#include <entwine/tree/chunk.hpp>

#include <pdal/Dimension.hpp>
#include <pdal/PointView.hpp>

#include <entwine/compression/util.hpp>
#include <entwine/third/arbiter/arbiter.hpp>
#include <entwine/tree/builder.hpp>
#include <entwine/tree/climber.hpp>
#include <entwine/types/pooled-point-table.hpp>
#include <entwine/util/storage.hpp>

namespace entwine
{

namespace
{
    std::atomic_size_t chunkMem(0);
    std::atomic_size_t chunkCnt(0);

    const std::string tubeIdDim("TubeId");
}

Chunk::Chunk(
        const Builder& builder,
        const BBox& bbox,
        const std::size_t depth,
        const Id& id,
        const Id& maxPoints,
        const std::size_t numPoints)
    : m_builder(builder)
    , m_bbox(bbox)
    , m_zDepth(std::min(Tube::maxTickDepth(), depth))
    , m_id(id)
    , m_maxPoints(maxPoints)
    , m_numPoints(numPoints)
{
    chunkCnt.fetch_add(1);
}

Chunk::~Chunk()
{
    chunkCnt.fetch_sub(1);
}

std::unique_ptr<Chunk> Chunk::create(
        const Builder& builder,
        const BBox& bbox,
        const std::size_t depth,
        const Id& id,
        const Id& maxPoints,
        const bool contiguous)
{
    std::unique_ptr<Chunk> chunk;

    if (contiguous)
    {
        if (depth)
        {
            chunk.reset(
                    new ContiguousChunk(builder, bbox, depth, id, maxPoints));
        }
        else
        {
            chunk.reset(new BaseChunk(builder, bbox, id, maxPoints));
        }
    }
    else
    {
        chunk.reset(new SparseChunk(builder, bbox, depth, id, maxPoints));
    }

    return chunk;
}

std::unique_ptr<Chunk> Chunk::create(
        const Builder& builder,
        const BBox& bbox,
        const std::size_t depth,
        const Id& id,
        const Id& maxPoints,
        std::unique_ptr<std::vector<char>> data)
{
    std::unique_ptr<Chunk> chunk;

    const Tail tail(popTail(*data));
    const std::size_t points(tail.numPoints);

    if (tail.type == Contiguous)
    {
        if (depth)
        {
            chunk.reset(
                    new ContiguousChunk(
                        builder,
                        bbox,
                        depth,
                        id,
                        maxPoints,
                        std::move(data),
                        points));
        }
        else
        {
            chunk.reset(
                    new BaseChunk(
                        builder,
                        bbox,
                        id,
                        maxPoints,
                        std::move(data),
                        points));
        }
    }
    else if (tail.type == Sparse)
    {
        chunk.reset(
                new SparseChunk(
                    builder,
                    bbox,
                    depth,
                    id,
                    maxPoints,
                    std::move(data),
                    points));
    }

    return chunk;
}

void Chunk::pushTail(std::vector<char>& data, const Chunk::Tail tail)
{
    data.insert(
            data.end(),
            reinterpret_cast<const char*>(&tail.numPoints),
            reinterpret_cast<const char*>(&tail.numPoints) + sizeof(uint64_t));

    data.push_back(tail.type);
}

Chunk::Tail Chunk::popTail(std::vector<char>& data)
{
    // Pop type.
    Chunk::Type type;

    if (!data.empty())
    {
        const int marker(data.back());
        data.pop_back();

        if (marker == Sparse) type = Sparse;
        else if (marker == Contiguous) type = Contiguous;
        else return Tail(0, Invalid);
    }
    else
    {
        return Tail(0, Invalid);
    }

    // Pop numPoints.
    uint64_t numPoints(0);
    const std::size_t size(sizeof(uint64_t));

    if (data.size() < size) return Tail(0, Invalid);

    std::copy(
            data.data() + data.size() - size,
            data.data() + data.size(),
            reinterpret_cast<char*>(&numPoints));

    data.resize(data.size() - size);

    return Tail(numPoints, type);
}

std::size_t Chunk::getChunkMem() { return chunkMem.load(); }
std::size_t Chunk::getChunkCnt() { return chunkCnt.load(); }

///////////////////////////////////////////////////////////////////////////////

SparseChunk::SparseChunk(
        const Builder& builder,
        const BBox& bbox,
        const std::size_t depth,
        const Id& id,
        const Id& maxPoints)
    : Chunk(builder, bbox, depth, id, maxPoints)
    , m_tubes()
    , m_mutex()
{ }

SparseChunk::SparseChunk(
        const Builder& builder,
        const BBox& bbox,
        const std::size_t depth,
        const Id& id,
        const Id& maxPoints,
        std::unique_ptr<std::vector<char>> compressedData,
        const std::size_t numPoints)
    : Chunk(builder, bbox, depth, id, maxPoints, numPoints)
    , m_tubes()
    , m_mutex()
{
    chunkMem.fetch_add(m_numPoints);

    // TODO This is direct copy/paste from the ContiguousChunk ctor.
    PooledInfoStack infoStack(
            Compression::decompress(
                *compressedData,
                m_numPoints,
                m_builder.pointPool()));

    if (m_numPoints != infoStack.size())
    {
        // TODO Non-recoverable.  Exit?
        throw std::runtime_error("Bad numPoints detected - sparse chunk");
    }

    const Climber startClimber(builder.bbox(), builder.structure());
    Climber climber(startClimber);

    for (std::size_t i(0); i < m_numPoints; ++i)
    {
        PooledInfoNode infoNode(infoStack.popOne());
        const Point& point(infoNode->val().point());

        climber = startClimber;
        climber.magnifyTo(point, depth);

        Tube& tube(m_tubes[normalize(climber.index())]);
        tube.addCell(climber.tick(), std::move(infoNode));
    }
}

SparseChunk::~SparseChunk()
{
    chunkMem.fetch_sub(m_numPoints);
}

Cell& SparseChunk::getCell(const Climber& climber)
{
    const Id norm(normalize(climber.index()));

    std::unique_lock<std::mutex> lock(m_mutex);
    Tube& tube(m_tubes[norm]);
    lock.unlock();

    std::pair<bool, Cell&> result(tube.getCell(climber.tick()));
    if (result.first)
    {
        chunkMem.fetch_add(1);
        ++m_numPoints;
    }
    return result.second;
}

void SparseChunk::save(arbiter::Endpoint& endpoint)
{
    // TODO Nearly direct copy/paste from ContiguousChunk::save.
    Compressor compressor(m_builder.schema(), m_numPoints);
    std::vector<char> data;

    PooledDataStack dataStack(m_builder.pointPool().dataPool());
    PooledInfoStack infoStack(m_builder.pointPool().infoPool());

    for (const auto& pair : m_tubes)
    {
        pair.second.save(m_builder.schema(), data, dataStack, infoStack);

        if (data.size())
        {
            compressor.push(data.data(), data.size());
            data.clear();
        }
    }

    std::unique_ptr<std::vector<char>> compressed(compressor.data());
    dataStack.reset();
    infoStack.reset();
    pushTail(*compressed, Tail(m_numPoints, Sparse));
    Storage::ensurePut(
            endpoint,
            m_builder.structure().maybePrefix(m_id) + m_builder.postfix(true),
            *compressed);
}

///////////////////////////////////////////////////////////////////////////////

ContiguousChunk::ContiguousChunk(
        const Builder& builder,
        const BBox& bbox,
        const std::size_t depth,
        const Id& id,
        const Id& maxPoints)
    : Chunk(builder, bbox, depth, id, maxPoints)
    , m_tubes(maxPoints.getSimple())
{
    chunkMem.fetch_add(m_tubes.size());
}

ContiguousChunk::ContiguousChunk(
        const Builder& builder,
        const BBox& bbox,
        const std::size_t depth,
        const Id& id,
        const Id& maxPoints,
        std::unique_ptr<std::vector<char>> compressedData,
        const std::size_t numPoints)
    : Chunk(builder, bbox, depth, id, maxPoints, numPoints)
    , m_tubes(maxPoints.getSimple())
{
    chunkMem.fetch_add(m_tubes.size());

    PooledInfoStack infoStack(
            Compression::decompress(
                *compressedData,
                m_numPoints,
                m_builder.pointPool()));

    if (m_numPoints != infoStack.size())
    {
        // TODO Non-recoverable.  Exit?
        throw std::runtime_error("Bad numPoints detected - contiguous chunk");
    }

    const Climber startClimber(builder.bbox(), builder.structure());
    Climber climber(startClimber);

    for (std::size_t i(0); i < m_numPoints; ++i)
    {
        PooledInfoNode infoNode(infoStack.popOne());
        const Point& point(infoNode->val().point());

        climber = startClimber;
        climber.magnifyTo(point, depth);

        Tube& tube(m_tubes.at(normalize(climber.index())));
        tube.addCell(climber.tick(), std::move(infoNode));
    }
}

ContiguousChunk::~ContiguousChunk()
{
    chunkMem.fetch_sub(m_tubes.size());
}

Cell& ContiguousChunk::getCell(const Climber& climber)
{
    Tube& tube(m_tubes.at(normalize(climber.index())));

    std::pair<bool, Cell&> result(tube.getCell(climber.tick()));
    if (result.first)
    {
        ++m_numPoints;
    }
    return result.second;
}

void ContiguousChunk::save(arbiter::Endpoint& endpoint)
{
    Compressor compressor(m_builder.schema(), m_numPoints);
    std::vector<char> data;

    PooledDataStack dataStack(m_builder.pointPool().dataPool());
    PooledInfoStack infoStack(m_builder.pointPool().infoPool());

    for (std::size_t i(0); i < m_tubes.size(); ++i)
    {
        m_tubes[i].save(m_builder.schema(), data, dataStack, infoStack);

        if (data.size())
        {
            compressor.push(data.data(), data.size());
            data.clear();
        }
    }

    std::unique_ptr<std::vector<char>> compressed(compressor.data());
    dataStack.reset();
    infoStack.reset();
    pushTail(*compressed, Tail(m_numPoints, Contiguous));
    Storage::ensurePut(
            endpoint,
            m_builder.structure().maybePrefix(m_id) + m_builder.postfix(true),
            *compressed);
}

///////////////////////////////////////////////////////////////////////////////

BaseChunk::BaseChunk(
        const Builder& builder,
        const BBox& bbox,
        const Id& id,
        const Id& maxPoints)
    : ContiguousChunk(builder, bbox, 0, id, maxPoints)
    , m_celledSchema(makeCelled(m_builder.schema()))
{ }

BaseChunk::BaseChunk(
        const Builder& builder,
        const BBox& bbox,
        const Id& id,
        const Id& maxPoints,
        std::unique_ptr<std::vector<char>> compressedData,
        const std::size_t numPoints)
    : ContiguousChunk(builder, bbox, 0, id, maxPoints)
    , m_celledSchema(makeCelled(m_builder.schema()))
{
    std::cout << "Waking up base" << std::endl;
    m_numPoints = numPoints;

    std::unique_ptr<std::vector<char>> data(
        Compression::decompress(*compressedData, m_celledSchema, m_numPoints));

    const char* pos(data->data());

    if (m_numPoints * m_celledSchema.pointSize() != data->size())
    {
        // TODO Non-recoverable.  Exit?
        throw std::runtime_error("Bad numPoints detected - base chunk");
    }

    const std::size_t celledPointSize(m_celledSchema.pointSize());
    const auto tubeId(m_celledSchema.pdalLayout().findDim(tubeIdDim));

    // Skip tube IDs.
    const std::size_t dataOffset(sizeof(uint64_t));

    BinaryPointTable table(m_celledSchema);
    pdal::PointRef pointRef(table, 0);

<<<<<<< HEAD
    Pools& pointPool(m_builder.pools());
=======
    auto& pointPool(m_builder.pointPool());
>>>>>>> 1f6fdd64
    PooledInfoStack infoStack(pointPool.infoPool().acquire(m_numPoints));
    PooledDataStack dataStack(pointPool.dataPool().acquire(m_numPoints));

    std::size_t tube(0);
    std::size_t curDepth(0);

    const std::size_t factor(m_builder.structure().factor());

    const Climber startClimber(builder.bbox(), builder.structure());
    Climber climber(startClimber);

    for (std::size_t i(0); i < m_numPoints; ++i)
    {
        table.setPoint(pos);

        PooledInfoNode info(infoStack.popOne());
        info->construct(
                Point(
                    pointRef.getFieldAs<double>(pdal::Dimension::Id::X),
                    pointRef.getFieldAs<double>(pdal::Dimension::Id::Y),
                    pointRef.getFieldAs<double>(pdal::Dimension::Id::Z)),
                dataStack.popOne());

        std::copy(pos + dataOffset, pos + celledPointSize, info->val().data());

        tube = pointRef.getFieldAs<uint64_t>(tubeId);
        curDepth = ChunkInfo::calcDepth(factor, m_id + tube);

        climber = startClimber;
        climber.magnifyTo(info->val().point(), curDepth);

        if (tube != normalize(climber.index()))
        {
            throw std::runtime_error("Bad serialized base tube");
        }

        m_tubes.at(tube).addCell(climber.tick(), std::move(info));

        pos += celledPointSize;
    }
}

Schema BaseChunk::makeCelled(const Schema& in)
{
    DimList dims;
    dims.push_back(DimInfo(tubeIdDim, "unsigned", 8));
    dims.insert(dims.end(), in.dims().begin(), in.dims().end());
    return Schema(dims);
}

void BaseChunk::save(arbiter::Endpoint& endpoint)
{
    Compressor compressor(m_celledSchema, m_numPoints);
    std::vector<char> data;

<<<<<<< HEAD
    Pools& pointPool(m_builder.pools());
    PooledDataStack dataStack(pointPool.dataPool());
    PooledInfoStack infoStack(pointPool.infoPool());
=======
    PooledDataStack dataStack(m_builder.pointPool().dataPool());
    PooledInfoStack infoStack(m_builder.pointPool().infoPool());
>>>>>>> 1f6fdd64

    for (std::size_t i(0); i < m_tubes.size(); ++i)
    {
        m_tubes[i].saveBase(m_celledSchema, i, data, dataStack, infoStack);

        if (data.size())
        {
            compressor.push(data.data(), data.size());
            data.clear();
        }
    }

    std::unique_ptr<std::vector<char>> compressed(compressor.data());
    dataStack.reset();
    infoStack.reset();
    pushTail(*compressed, Tail(m_numPoints, Contiguous));
    Storage::ensurePut(endpoint, m_id.str() + m_builder.postfix(), *compressed);
}

void BaseChunk::merge(BaseChunk& other)
{
    m_numPoints += other.m_numPoints;

    for (std::size_t i(0); i < m_tubes.size(); ++i)
    {
        Tube& ours(m_tubes.at(i));
        const Tube& theirs(other.m_tubes.at(i));

        if (!ours.empty() && !theirs.empty())
        {
            throw std::runtime_error("Tube mismatch");
        }

        if (!theirs.empty())
        {
            ours = theirs;
        }
    }
}

PooledInfoStack BaseChunk::acquire(InfoPool& infoPool)
{
    PooledInfoStack infoStack(infoPool);

    for (std::size_t i(0); i < m_tubes.size(); ++i)
    {
        infoStack.push(m_tubes.at(i).acquire(infoPool));
    }

    return infoStack;
}

} // namespace entwine
<|MERGE_RESOLUTION|>--- conflicted
+++ resolved
@@ -439,11 +439,7 @@
     BinaryPointTable table(m_celledSchema);
     pdal::PointRef pointRef(table, 0);
 
-<<<<<<< HEAD
-    Pools& pointPool(m_builder.pools());
-=======
     auto& pointPool(m_builder.pointPool());
->>>>>>> 1f6fdd64
     PooledInfoStack infoStack(pointPool.infoPool().acquire(m_numPoints));
     PooledDataStack dataStack(pointPool.dataPool().acquire(m_numPoints));
 
@@ -499,14 +495,8 @@
     Compressor compressor(m_celledSchema, m_numPoints);
     std::vector<char> data;
 
-<<<<<<< HEAD
-    Pools& pointPool(m_builder.pools());
-    PooledDataStack dataStack(pointPool.dataPool());
-    PooledInfoStack infoStack(pointPool.infoPool());
-=======
     PooledDataStack dataStack(m_builder.pointPool().dataPool());
     PooledInfoStack infoStack(m_builder.pointPool().infoPool());
->>>>>>> 1f6fdd64
 
     for (std::size_t i(0); i < m_tubes.size(); ++i)
     {
