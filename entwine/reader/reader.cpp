--- conflicted
+++ resolved
@@ -98,17 +98,8 @@
 {
     checkQuery(depthBegin, depthEnd);
 
-<<<<<<< HEAD
     // OLD METHOD.
     Json::Value old;
-=======
-    if (depthEnd > depthBegin + 6)
-    {
-        throw std::runtime_error("Maximum hierarchy depth range exceeded");
-    }
-
-    Json::Value json;
->>>>>>> 0608303a
 
     BoxMap grid;
     grid[qbox] = BoxInfo();
